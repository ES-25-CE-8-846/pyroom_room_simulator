import numpy as np
import pyroomacoustics as pra
from tools import RoomGenerator
from tools import MicrophoneCircle
from tools import Phone
import matplotlib.pyplot as plt
import logging

logger = logging.getLogger(__name__)


class RoomSimulator:
    def __init__(
        self,
        seed: int = None,
    ):
        """Simulate room :)

        Args:
            seed (int, optional): The random seed used. Defaults to None.
        """

        # Define room properties
        self.signal = None
        self.room_params = None
        self.random_gen = np.random.default_rng(seed=seed)

    def compose_room(
        self,
        fs: int,
        n_mics: int = 12,
        mic_radius: float = 0.5,
        phone_rotation: np.ndarray = np.array([0, -90, 0]),
        signal: np.ndarray | None = None,
        shape: str = "shoebox",
        desired_rt60: float = None,
        material_properties_bounds: dict = None,
        ray_tracing_params: dict = None,
        generate_new_room: bool = True,
        room_bounds: dict = None,
        *args,
        **kwargs,
    ):
        """Generate a room with Phone and Microphone Circle
            Sets the `self.room` and `self.room_dims` variables

        Args:
            n_mics (int, optional): Number of mics in circle. Defaults to 12.
            fs (int): Sampling frequency.
            mic_radius (float, optional): The radius of the mic circle. Defaults to 0.5.
            phone_rotation (np.ndarray, optional): The rotation of the phone in Euler angles (XYZ). Defaults to np.array(0, -90, 0) (Standing).
            signal (np.ndarray, optional): The signal to be used. Defaults to None.
            shape (str, optional): The shape of the room. Defaults to "shoebox".
            desired_rt60 (float, optional): The desired RT60 time. Defaults to None, thus using the defined material_properties_bounds.
            material_properties_bounds (dict, optional): The bounds of the randomly generated material. Defaults to None (Randomized).
            ray_tracing_params (dict, optional): Set the ray tracing parameters. If not set, ray tracing is not used. Defaults to None.
            room_bounds (dict, optional): The bounds of the room. Defaults to (3,10,3,10,2,5).
        """
        if self.signal is None or signal is not None:
            logging.debug("Setting signal...")
            self.signal = signal

        if generate_new_room:
            # Generate a random room
            logging.info("Generating new room...")
            self._room_gen = RoomGenerator(
                shape=shape,
                desired_rt60=desired_rt60,
                material_properties_bounds=material_properties_bounds,
                ray_tracing_params=ray_tracing_params,
                fs=fs,
            )
            self.seed = self.random_gen.integers(0, 10000)
            room, _ = self._room_gen.generate_room(
                seed=self.seed, room_bounds=room_bounds
            )
        else:
            # Generate same room, essentially obtaining an empty room :)
            logging.info("Generating same room...")
            room, _ = self._room_gen.generate_room(
                seed=self.seed, room_bounds=room_bounds
            )

        # Add mic circle
        room_bbox = room.get_bbox()  # in m
        self.phone_pos = [
            self.random_gen.uniform(
                room_bbox[0, 0] + mic_radius, room_bbox[0, 1] - mic_radius
            ),
            self.random_gen.uniform(
                room_bbox[1, 0] + mic_radius, room_bbox[1, 1] - mic_radius
            ),
            self.random_gen.normal(loc=1.7, scale=0.1),
        ]
        # Check if the phone position is inside the room
        while (
            self.phone_pos[2] < room_bbox[2, 0] or self.phone_pos[2] > room_bbox[2, 1]
        ):
            self.phone_pos[2] = self.random_gen.normal(loc=1.7, scale=0.1)

        mic_circle_gen = MicrophoneCircle(
            center=self.phone_pos, n_mics=n_mics, radius=mic_radius
        )
        dark_zone_mics = mic_circle_gen.get_microphone_positions()
        room.add_microphone_array(dark_zone_mics.T)

        # Add phone mics and speakers
        phone_gen = Phone(position=self.phone_pos, orientation=phone_rotation, unit="m")
        bright_zone_mics = phone_gen.get_mic_positions()
        phone_speakers = phone_gen.get_speaker_positions()

        room.add_microphone_array(bright_zone_mics.T)

        for pos in phone_speakers:
            # room.add_source(pos, signal=self.signal)
            room.add_source(pos, signal=self.signal/len(phone_speakers))
        logger.info(f"Added {len(phone_speakers)} speakers to the room!")
<<<<<<< HEAD
        
=======

>>>>>>> 392bb8fb
        # Set the room and its params
        self.room = room
        self.room_params = {
            "fs": fs,
            "n_mics": n_mics,
            "mic_radius": mic_radius,
            "phone_rotation": phone_rotation,
            "signal": signal,
            "desired_rt60": desired_rt60,
            "material_properties_bounds": material_properties_bounds,
            "ray_tracing_params": ray_tracing_params,
            "room_bounds": room_bounds,
        }

        return True

    def randomize_room(self):
        """Randomize the room by generating a new one with the same properties"""
        assert (
            self.room_params is not None
        ), "Room parameters are not set. Please call compose_room() first."

        # Randomize the room
        logger.info("Randomizing room...")
        self.compose_room(generate_new_room=False, **self.room_params)
        logger.info("Randomized room!")
        return True

    def compute_rir(self, rt60=False, plot=False):
        """Computes the Room Impulse Responses and RT60 times for the room
        The RIRs are computed for each microphone and source in the room.
        The RT60 times are computed for each microphone and source in the room.

        Args:
            plot (bool, optional): Plot the RIRs. Defaults to False.

        Returns:
            tuple: Contains Rirs and RT60 times
        """
        logger.info("Computing room impulse response(s)...")
        self.room.compute_rir()
        logger.info("Computed room impulse response(s)!")

        if plot:
            logger.info("Plotting room impulse response(s)...")
            fig, ax = self.room.plot_rir()
            plt.show()

        # Calculate the RT60 times
        if rt60:
            logger.info("Calculating RT60 times...")
            # Calculate the RT60 times for each microphone
            rt60 = self.room.measure_rt60()
            logger.info("Calculated RT60 times!")
            return self.room.rir, rt60

        # If RT60 is not requested, return only the RIRs
        return self.room.rir  # [mic, source, samples]

    def get_zones(self, rirs, rt60=None):
        """Splits the RIRs into dark and bright zones and RT60 times if passed.

        Args:
            rirs (list): List containing all RIRs
            rt60 (list, optional): List containing all RT60 times. Defaults to None.

        Returns:
            tuple: If only RIRs are passed, a single tuple containing (BZ, DZ) RIRs is returned. If RT60 times are passed, two tuples are returned containing (BZ, DZ) for both RIRs and RT60 times.
        """
        logger.info("Splitting RIRs into bright and dark zones...")

        # Extract the RIRs for dark and bright zones
        dz_rir = rirs[: self.room_params["n_mics"]]
        bz_rir = rirs[self.room_params["n_mics"] :]

        # Extract the RT60 times for dark and bright zones, if RT60 is given
        if rt60 is not None:
            logger.info("Splitting RT60 times into bright and dark zones...")
            dz_rt60 = rt60[: self.room_params["n_mics"]]
            bz_rt60 = rt60[self.room_params["n_mics"] :]
            return (bz_rir, dz_rir), (bz_rt60, dz_rt60)

        # If RT60 is not given, return only RIRs
        return (
            bz_rir,
            dz_rir,
        )  # TODO: Should this also return a second (None, None) tuple?

    def regularize_rir(self, rirs, rt60=None, dtype=np.float64):
        """Regularize the RIR by cutting it to the longest RIR length or RT60 time if defined.

        Args:
            rirs (list): List containing all RIRs.
            rt60 (list, optional): List containing all RT60 times. Defaults to None.
            dtype (np.dtype, optional): The data type to use for the RIRs. Defaults to np.float64.

        Returns:
            np.ndarray: A numpy array containing the regularized RIRs. [mic, source, samples]
        """

        logger.info("Regularizing RIRs...")

        # Get cutoff index
        if rt60 is None:
            cutoff_idx = max([max([len(source) for source in mic]) for mic in rirs])
            logger.info("Using max length")
        else:
            cutoff_idx = int(self.room_params["fs"] * max([max(mic) for mic in rt60]))
            logger.info("Using RT60 length")

        # Go through each RIR
        rirs_np = np.zeros((len(rirs), len(rirs[0]), cutoff_idx))

        for n_mic, mic in enumerate(rirs):
            for n_source, source in enumerate(mic):
                # Cut the RIR to the cutoff_idx
                source = source[:cutoff_idx]

                # Pad the RIR to the cutoff_idx
                source = np.pad(
                    source,
                    (0, cutoff_idx - len(source)),
                    "constant",
                    constant_values=(0, 0),
                )

                # Add the RIR to the array
                rirs_np[n_mic, n_source] = source

        logger.info(f"Regularized RIRs to shape {rirs_np.shape}!")

        return rirs_np.astype(dtype=dtype)

    def get_phone_pos(self):
        return self.phone_pos

    def plot_room(self):
        """Plot the room"""
        fig, ax = self.room.plot()
        ax.set_xlim([0, 10])
        ax.set_ylim([0, 10])
        ax.set_zlim([0, 10])
        plt.show()
        return True


def main():
    from scipy.io import wavfile

    logging.basicConfig(
        level=logging.INFO,
        format="%(asctime)s - %(levelname)s - %(funcName)s - %(message)s",
    )

    # specify signal source
    fs, signal = wavfile.read("wav_files/relaxing-guitar-loop-v5-245859.wav")
    if signal.ndim > 1:
        signal = np.mean(signal, axis=1)  # Average channels to convert to mono

    room_params = {
        "fs": fs,
        "n_mics": 6,
        "mic_radius": 0.5,
        "shape": "shoebox",
        "signal": signal,
        "room_bounds": {
            "min_width": 3.0,
            "max_width": 10.0,
            "min_length": 3.0,
            "max_length": 10.0,
            "min_extrude": 2.0,
            "max_extrude": 5.0,
        },
        "desired_rt60": 0.2,  # in seconds
        "material_properties_bounds": {
            "energy_absorption": (0.6, 0.9),
            "scattering": (0.05, 0.1),
        },
        "ray_tracing_params": {
            "receiver_radius": 0.4,
            "n_rays": 10000,
            "energy_thres": 1e-7,
        },
    }

    room_sim = RoomSimulator(seed=42)

    # Generate a room with the specified parameters, all non-specified parameters are randomized
    room_sim.compose_room(**room_params)
    room_sim.plot_room()

    # Randomize the phone position
    # room_sim.randomize_room()
    # room_sim.plot_room()

    # Compute the RIRs and RT60 times
    rirs, rt60s = room_sim.compute_rir(rt60=True, plot=False)

    # Regularize the RIRs to the RT60 length
    reg_rirs = room_sim.regularize_rir(rirs, rt60s)

    # Split the RIRs and RT60s into bright and dark zones
    (bz_rir, dz_rir), (bz_rt60s, dz_rt60s) = room_sim.get_zones(
        rirs=reg_rirs, rt60=rt60s
    )
    print("BZ RIR shape:", bz_rir.shape)
    print("DZ RIR shape:", dz_rir.shape)

    # This can also be done the other way around, get_zones -> regularize_rir
    # (bz_rir, dz_rir), (bz_rt60s, dz_rt60s) = room_sim.get_zones(rirs=rirs, rt60=rt60s)
    # bz_rir = room_sim.regularize_rir(bz_rir, bz_rt60s)
    # dz_rir = room_sim.regularize_rir(dz_rir, dz_rt60s)

    # Plot the RIRs for
    for n, (rir, rt60) in enumerate(zip(bz_rir[0], bz_rt60s[0])):
        print("RIR shape:", rir.shape)
        print("RT60:", rt60)
        plt.figure()
        plt.plot(rir)
        plt.title(f"Impulse Response for Microphone [{0},{n}] in Bright Zone")
        plt.axvline(x=rt60 * fs, color="r", linestyle="--", label="RT60 Cutoff")
        plt.xlabel("Samples")
        plt.ylabel("Amplitude")
        plt.legend()
        plt.show()


if __name__ == "__main__":
    main()
<|MERGE_RESOLUTION|>--- conflicted
+++ resolved
@@ -115,11 +115,7 @@
             # room.add_source(pos, signal=self.signal)
             room.add_source(pos, signal=self.signal/len(phone_speakers))
         logger.info(f"Added {len(phone_speakers)} speakers to the room!")
-<<<<<<< HEAD
-        
-=======
-
->>>>>>> 392bb8fb
+
         # Set the room and its params
         self.room = room
         self.room_params = {
